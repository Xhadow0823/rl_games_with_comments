"""Setup script for rl_games"""

import sys
import os
import pathlib

from setuptools import setup, find_packages
# The directory containing this file
HERE = pathlib.Path(__file__).parent

# The text of the README file
README = (HERE / "README.md").read_text()
print(find_packages())

setup(name='rl-games',
      long_description=README,
      long_description_content_type="text/markdown",
      url="https://github.com/Denys88/rl_games",
      #packages=[package for package in find_packages() if package.startswith('rl_games')],
      packages = ['.','rl_games','docs'],
<<<<<<< HEAD
      package_data={'rl_games':['*'],'docs':['*'],},
      version='1.1.1',
=======
      package_data={'rl_games':['*','*/*','*/*/*'],'docs':['*','*/*','*/*/*'],},
      version='1.1.2',
>>>>>>> e0cc929c
      author='Denys Makoviichuk, Viktor Makoviichuk',
      author_email='trrrrr97@gmail.com, victor.makoviychuk@gmail.com',
      license="MIT",
      classifiers=[
            "License :: OSI Approved :: MIT License",
            "Programming Language :: Python :: 3",
            "Programming Language :: Python :: 3.7",
      ],
      #packages=["rlg"],
      include_package_data=True,
      install_requires=[
            # this setup is only for pytorch
            # 
            'gym>=0.17.2',
            # 'gym[atari]',
            # 'gym[box2d]',
            'torch>=1.7.0',
            'numpy>=1.16.0',
            'ray>=1.1.0',
            'tensorboard>=1.14.0',
            'tensorboardX>=1.6',
            'setproctitle',
            'psutil',
            'pyyaml'
            # Optional dependencies
            # 'opencv-python>=4.1.0.25',
            # 'tensorflow-gpu==1.14.0',
            # 'gym-super-mario-bros==7.1.6',
            # 'pybullet>=2.5.0',
            # 'smac',
            # 'dm_control',
            # 'dm2gym',
      ],
      )<|MERGE_RESOLUTION|>--- conflicted
+++ resolved
@@ -18,13 +18,8 @@
       url="https://github.com/Denys88/rl_games",
       #packages=[package for package in find_packages() if package.startswith('rl_games')],
       packages = ['.','rl_games','docs'],
-<<<<<<< HEAD
-      package_data={'rl_games':['*'],'docs':['*'],},
-      version='1.1.1',
-=======
       package_data={'rl_games':['*','*/*','*/*/*'],'docs':['*','*/*','*/*/*'],},
       version='1.1.2',
->>>>>>> e0cc929c
       author='Denys Makoviichuk, Viktor Makoviichuk',
       author_email='trrrrr97@gmail.com, victor.makoviychuk@gmail.com',
       license="MIT",
