--- conflicted
+++ resolved
@@ -51,7 +51,7 @@
     normalize_advantage: True
     gamma: 0.995
     tau: 0.9
-    learning_rate: 1e-8
+    learning_rate: 1e-4
     name: sc2
     score_to_win: 1000
     grad_norm: 0.5
@@ -67,11 +67,7 @@
     mini_epochs: 8
     critic_coef: 1
     lr_schedule:  None
-<<<<<<< HEAD
     lr_threshold: 0.05
-=======
-    lr_threshold: 0.2
->>>>>>> 595879d8
     normalize_input: False
     seq_len: 4
     use_action_masks: True